--- conflicted
+++ resolved
@@ -188,60 +188,26 @@
         return result
 
 
-<<<<<<< HEAD
-class UpdateDescription(object) :
-    UpdateType = '/mktplace.transactions.MarketPlaceObjectUpdate/UpdateDescription'
-
-    def __init__(self, transaction = None, minfo = {}) :
-=======
 class UpdateDescription(object):
     UpdateType = '/mktplace.transactions.MarketPlaceObjectUpdate' \
                  '/UpdateDescription'
 
     def __init__(self, transaction=None, minfo={}):
->>>>>>> b9d3af8b
         self.Transaction = transaction
 
         self.ObjectID = None
         self.CreatorID = None
         self.Description = ''
 
-<<<<<<< HEAD
-        if minfo :
-            self._unpack(minfo)
-
-    def _unpack(self, minfo) :
-        try :
-=======
         if minfo:
             self._unpack(minfo)
 
     def _unpack(self, minfo):
         try:
->>>>>>> b9d3af8b
             self.ObjectID = minfo['ObjectID']
             self.CreatorID = minfo['CreatorID']
             self.Description = minfo['Description']
 
-<<<<<<< HEAD
-        except KeyError as ke :
-            logger.warn('missing required field for %s transaction; %s', self.UpdateType, ke)
-            raise SerializationError(self.UpdateType, 'missing required field {0}'.format(ke))
-
-    def __str__(self) :
-         return "({0}, {1}, {2})".format(self.UpdateType, self.OriginatorID, self.ObjectID)
-
-    @property
-    def References(self) :
-        return [ self.ObjectID, self.CreatorID ]
-
-    @property
-    def OriginatorID(self) :
-        assert self.Transaction
-        return self.Transaction.OriginatorID
-
-    def is_valid(self, store) :
-=======
         except KeyError as ke:
             logger.warn('missing required field for %s transaction; %s',
                         self.UpdateType, ke)
@@ -262,22 +228,12 @@
         return self.Transaction.OriginatorID
 
     def is_valid(self, store):
->>>>>>> b9d3af8b
         logger.debug('market update: %s', str(self))
 
         assert self.OriginatorID
         assert self.ObjectID
         assert self.CreatorID
 
-<<<<<<< HEAD
-        if not self.ObjectType.IsValidObject(store, self.ObjectID) :
-            return False
-
-        if not self.CreatorType.IsValidCreator(store, self.CreatorID, self.OriginatorID) :
-            return False
-
-        if len(self.Description) > 255 :
-=======
         if not self.ObjectType.IsValidObject(store, self.ObjectID):
             return False
 
@@ -286,87 +242,48 @@
             return False
 
         if len(self.Description) > 255:
->>>>>>> b9d3af8b
             logger.debug('description must be less than 255 bytes')
             return False
 
         return True
 
-<<<<<<< HEAD
-    def Apply(self, store) :
-=======
     def apply(self, store):
->>>>>>> b9d3af8b
         obj = store[self.ObjectID]
         obj['description'] = self.Description
         store[self.ObjectID] = obj
 
-<<<<<<< HEAD
-    def Dump(self) :
-=======
-    def dump(self):
->>>>>>> b9d3af8b
+    def dump(self):
         assert self.ObjectID
         assert self.CreatorID
         result = {
             'UpdateType': self.UpdateType,
             'ObjectID': self.ObjectID,
             'CreatorID': self.CreatorID,
-<<<<<<< HEAD
-            'Description' : self.Description
-=======
             'Description': self.Description
->>>>>>> b9d3af8b
         }
         return result
 
 
-<<<<<<< HEAD
-class UpdateName(object) :
-    UpdateType = '/mktplace.transactions.MarketPlaceObjectUpdate/UpdateName'
-
-    def __init__(self, transaction = None, minfo = {}):
-=======
 class UpdateName(object):
     UpdateType = '/mktplace.transactions.MarketPlaceObjectUpdate/UpdateName'
 
     def __init__(self, transaction=None, minfo={}):
->>>>>>> b9d3af8b
         self.Transaction = transaction
 
         self.ObjectID = None
         self.CreatorID = None
         self.Name = ''
 
-<<<<<<< HEAD
-        if minfo :
-            self._unpack(minfo)
-
-    def _unpack(self, minfo):
-        try :
-=======
         if minfo:
             self._unpack(minfo)
 
     def _unpack(self, minfo):
         try:
->>>>>>> b9d3af8b
             self.ObjectID = minfo['ObjectID']
             self.CreatorID = minfo['CreatorID']
             self.Name = minfo['Name']
 
         except KeyError as ke:
-<<<<<<< HEAD
-            logger.warn('missing required field for %s transaction; %s', self.UpdateType, ke)
-            raise SerializationError(self.UpdateType, 'missing required field {0}'.format(ke))
-
-    def __str__(self):
-         return "({0}, {1}, {2})".format(self.UpdateType, self.OriginatorID, self.ObjectID)
-
-    @property
-    def References(self):
-        return [ self.ObjectID, self.CreatorID ]
-=======
             logger.warn('missing required field for %s transaction; %s',
                         self.UpdateType, ke)
             raise SerializationError(
@@ -379,7 +296,6 @@
     @property
     def References(self):
         return [self.ObjectID, self.CreatorID]
->>>>>>> b9d3af8b
 
     @property
     def OriginatorID(self):
@@ -392,10 +308,6 @@
         can override this method for object specific syntax. This method simply
         requires that names begin with a '/' and have a total length less than
         64 characters.
-<<<<<<< HEAD
-        **  TODO: Must check uniqueness within the space of a specific creator **
-=======
->>>>>>> b9d3af8b
         """
 
         if self.Name == '':
@@ -406,12 +318,8 @@
             return False
 
         if len(self.Name) >= 64:
-<<<<<<< HEAD
-            logger.debug('invalid name %s; must be less than 64 bytes', self.Name)
-=======
             logger.debug('invalid name %s; must be less than 64 bytes',
                          self.Name)
->>>>>>> b9d3af8b
             return False
 
         name = "{0}{1}".format(store.i2n(self.CreatorID), self.Name)
@@ -437,12 +345,8 @@
         return True
 
     def is_permitted(self, store):
-<<<<<<< HEAD
-        if not self.CreatorType.is_valid_creator(store, self.CreatorID, self.OriginatorID) :
-=======
         if not self.CreatorType.is_valid_creator(
                 store, self.CreatorID, self.OriginatorID):
->>>>>>> b9d3af8b
             return False
 
         return True
@@ -465,10 +369,6 @@
             'UpdateType': self.UpdateType,
             'ObjectID': self.ObjectID,
             'CreatorID': self.CreatorID,
-<<<<<<< HEAD
-            'Name' : self.Name
-=======
             'Name': self.Name
->>>>>>> b9d3af8b
         }
         return result